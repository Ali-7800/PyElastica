--- conflicted
+++ resolved
@@ -35,11 +35,7 @@
     return np.array([0.0, 0.0, 1.0]).reshape(3, -1)
 
 
-<<<<<<< HEAD
-def _compute_sigma_kappa_for_blockstructure(memory_block) -> None:
-=======
 def _compute_sigma_kappa_for_blockstructure(memory_block: RodType) -> None:
->>>>>>> 63ea0630
     """
     This function is a wrapper to call functions which computes shear stretch, strain and bending twist and strain.
 
