__doc__ = """Create block-structure class for collection of Cosserat rod systems."""
import numpy as np
<<<<<<< HEAD
=======
from typing import Iterable
import numpy.typing as npt
>>>>>>> 1e38e3a2

pass

<<<<<<< HEAD

def make_block_memory_metadata(
    n_elems_in_rods: np.ndarray,
) -> tuple[np.ndarray, np.ndarray, np.ndarray, np.ndarray]:
=======
def make_block_memory_metadata(n_elems_in_rods: npt.NDArray[np.integer]) -> Iterable:
>>>>>>> 1e38e3a2
    """
    This function, takes number of elements of each rod as a numpy array and computes,
    ghost nodes, elements and voronoi element indexes and numbers and returns it.

    Parameters
    ----------
    n_elems_in_rods: npt.NDArray
        An integer array containing the number of elements in each of the n rod.

    Returns
    -------
    n_elems_with_ghosts: int64
        Total number of elements with ghost elements included. There are two ghost elements
        between each pair of two rods adjacent in memory block.
    ghost_nodes_idx: ndarray
        An integer array of length n - 1 containing the indices of ghost nodes in memory block.
    ghost_elements_idx: npt.NDArray
        An integer array of length 2 * (n - 1) containing the indices of ghost elements in memory block.
    ghost_voronoi_idx: npt.NDArray
        An integer array of length 2 * (n - 1) containing the indices of ghost Voronoi nodes in memory block.
    """

    n_nodes_in_rods = n_elems_in_rods + 1
    n_rods = n_elems_in_rods.shape[0]

    # Gap between two rods have one ghost node
    # n_nodes_with_ghosts = np.sum(n_nodes_in_rods) + (n_rods - 1)
    # Gap between two rods have two ghost elements : comes out to n_nodes_with_ghosts - 1
    n_elems_with_ghosts = np.sum(n_elems_in_rods) + 2 * (n_rods - 1)
    # Gap between two rods have three ghost voronois : comes out to n_nodes_with_ghosts - 2
    # n_voronoi_with_ghosts = np.sum(n_voronois_in_rods) + 3 * (n_rods - 1)

    ghost_nodes_idx = np.cumsum(n_nodes_in_rods[:-1], dtype=np.int64)
    # Add [0, 1, 2, ... n_rods-2] to the ghost_nodes idx to accommodate miscounting
    ghost_nodes_idx += np.arange(0, n_rods - 1, dtype=np.int64)

    ghost_elems_idx = np.zeros((2 * (n_rods - 1),), dtype=np.int64)
    ghost_elems_idx[::2] = ghost_nodes_idx - 1
    ghost_elems_idx[1::2] = ghost_nodes_idx.copy()

    ghost_voronoi_idx = np.zeros((3 * (n_rods - 1),), dtype=np.int64)
    ghost_voronoi_idx[::3] = ghost_nodes_idx - 2
    ghost_voronoi_idx[1::3] = ghost_nodes_idx - 1
    ghost_voronoi_idx[2::3] = ghost_nodes_idx.copy()

    return n_elems_with_ghosts, ghost_nodes_idx, ghost_elems_idx, ghost_voronoi_idx


def make_block_memory_periodic_boundary_metadata(
<<<<<<< HEAD
    n_elems_in_rods: np.ndarray,
) -> tuple[np.ndarray, np.ndarray, np.ndarray, np.ndarray]:
=======
    n_elems_in_rods: npt.NDArray[np.integer],
) -> Iterable:
>>>>>>> 1e38e3a2
    """
    This function, takes the number of elements of ring rods and computes the periodic boundary node,
    element and voronoi index.

    Parameters
    ----------
    n_elems_in_rods : npt.NDArray
        1D (n_ring_rods,) array containing data with 'float' type. Elements of this array contains total number of
         elements of one rod, including periodic boundary elements.

    Returns
    -------
    n_elems

    periodic_boundary_node : npt.NDArray
        2D (2, n_periodic_boundary_nodes) array containing data with 'float' type. Vector containing periodic boundary
        elements index. First dimension is the periodic boundary index, second dimension is the referenced cell index.

    periodic_boundary_elems_idx : npt.NDArray
        2D (2, n_periodic_boundary_elems) array containing data with 'float' type. Vector containing periodic boundary
        nodes index. First dimension is the periodic boundary index, second dimension is the referenced cell index.

    periodic_boundary_voronoi_idx : npt.NDArray
        2D (2, n_periodic_boundary_voronoi) array containing data with 'float' type. Vector containing periodic boundary
        voronoi index. First dimension is the periodic boundary index, second dimension is the referenced cell index.

    """

    n_elem: npt.NDArray[np.integer] = n_elems_in_rods.copy()
    n_rods = n_elems_in_rods.shape[0]

    periodic_boundary_node_idx = np.zeros((2, 3 * n_rods), dtype=np.int64)
    # count ghost nodes, first rod does not have a ghost node at the start, so exclude first rod.
    periodic_boundary_node_idx[0, 0::3][1:] = 1
    # This is for the first periodic node at the end
    periodic_boundary_node_idx[0, 1::3] = 1 + n_elem
    # This is for the second periodic node at the end
    periodic_boundary_node_idx[0, 2::3] = 1
    periodic_boundary_node_idx[0, :] = np.cumsum(periodic_boundary_node_idx[0, :])
    # Add [0, 1, 2, ..., n_rods] to the periodic boundary nodes to accommodate miscounting
    periodic_boundary_node_idx[0, :] += np.repeat(
        np.arange(0, n_rods, dtype=np.int64), 3
    )
    # Now fill the reference node idx, to copy and correct periodic boundary nodes
    # First fill with the reference node idx of the first periodic node. This is the last node of the actual rod
    # (without ghost and periodic nodes).
    periodic_boundary_node_idx[1, 0::3] = periodic_boundary_node_idx[0, 1::3] - 1
    # Second fill with the reference node idx of the second periodic node. This is the first node of the actual rod
    # (without ghost and periodic nodes).
    periodic_boundary_node_idx[1, 1::3] = periodic_boundary_node_idx[0, 0::3] + 1
    # Third fill with the reference node idx of the third periodic node. This is the second node of the actual rod
    # (without ghost and periodic nodes).
    periodic_boundary_node_idx[1, 2::3] = periodic_boundary_node_idx[0, 0::3] + 2

    periodic_boundary_elems_idx = np.zeros((2, 2 * n_rods), dtype=np.int64)
    # count ghost elems, first rod does not have a ghost elem at the start, so exclude first rod.
    periodic_boundary_elems_idx[0, 0::2][1:] = 2
    # This is for the first periodic elem at the end
    periodic_boundary_elems_idx[0, 1::2] = 1 + n_elem
    periodic_boundary_elems_idx[0, :] = np.cumsum(periodic_boundary_elems_idx[0, :])
    # Add [0, 1, 2, ..., n_rods] to the periodic boundary elems to accommodate miscounting
    periodic_boundary_elems_idx[0, :] += np.repeat(
        np.arange(0, n_rods, dtype=np.int64), 2
    )
    # Now fill the reference element idx, to copy and correct periodic boundary elements
    # First fill with the reference element idx of the first periodic element. This is the last element of the actual
    # rod
    # (without ghost and periodic elements).
    periodic_boundary_elems_idx[1, 0::2] = periodic_boundary_elems_idx[0, 1::2] - 1
    # Second fill with the reference element idx of the second periodic element. This is the first element of the actual
    # rod
    # (without ghost and periodic elements).
    periodic_boundary_elems_idx[1, 1::2] = periodic_boundary_elems_idx[0, 0::2] + 1

    periodic_boundary_voronoi_idx = np.zeros((2, n_rods), dtype=np.int64)
    # count ghost voronoi, first rod does not have a ghost voronoi at the start, so exclude first rod.
    periodic_boundary_voronoi_idx[0, 0::1][1:] = 3
    # This is for the first periodic voronoi at the end
    periodic_boundary_voronoi_idx[0, 1:] += n_elem[:-1]
    periodic_boundary_voronoi_idx[0, :] = np.cumsum(periodic_boundary_voronoi_idx[0, :])
    # Add [0, 1, 2, ..., n_rods] to the periodic boundary voronoi to accommodate miscounting
    periodic_boundary_voronoi_idx[0, :] += np.repeat(
        np.arange(0, n_rods, dtype=np.int64), 1
    )
    # Now fill the reference voronoi idx, to copy and correct periodic boundary voronoi
    # Fill with the reference voronoi idx of the  periodic voronoi. This is the last voronoi of the actual rod
    # (without ghost and periodic voronoi).
    periodic_boundary_voronoi_idx[1, :] = (
        periodic_boundary_voronoi_idx[0, :] + n_elem[:]
    )

    # Increase the n_elem in rods by 2 because we are adding two periodic boundary elements
    n_elem = n_elem + 2

    return (
        n_elem,
        periodic_boundary_node_idx,
        periodic_boundary_elems_idx,
        periodic_boundary_voronoi_idx,
<<<<<<< HEAD
    )
=======
    )


class MemoryBlockRodBase:
    """
    This is the base class for memory blocks for rods.
    """

    def __init__(self) -> None:
        pass
>>>>>>> 1e38e3a2
<|MERGE_RESOLUTION|>--- conflicted
+++ resolved
@@ -1,21 +1,16 @@
 __doc__ = """Create block-structure class for collection of Cosserat rod systems."""
 import numpy as np
-<<<<<<< HEAD
-=======
-from typing import Iterable
 import numpy.typing as npt
->>>>>>> 1e38e3a2
 
-pass
-
-<<<<<<< HEAD
 
 def make_block_memory_metadata(
-    n_elems_in_rods: np.ndarray,
-) -> tuple[np.ndarray, np.ndarray, np.ndarray, np.ndarray]:
-=======
-def make_block_memory_metadata(n_elems_in_rods: npt.NDArray[np.integer]) -> Iterable:
->>>>>>> 1e38e3a2
+    n_elems_in_rods: npt.NDArray[np.integer],
+) -> tuple[
+    npt.NDArray[np.integer],
+    npt.NDArray[np.integer],
+    npt.NDArray[np.integer],
+    npt.NDArray[np.integer],
+]:
     """
     This function, takes number of elements of each rod as a numpy array and computes,
     ghost nodes, elements and voronoi element indexes and numbers and returns it.
@@ -65,13 +60,13 @@
 
 
 def make_block_memory_periodic_boundary_metadata(
-<<<<<<< HEAD
-    n_elems_in_rods: np.ndarray,
-) -> tuple[np.ndarray, np.ndarray, np.ndarray, np.ndarray]:
-=======
     n_elems_in_rods: npt.NDArray[np.integer],
-) -> Iterable:
->>>>>>> 1e38e3a2
+) -> tuple[
+    npt.NDArray[np.integer],
+    npt.NDArray[np.integer],
+    npt.NDArray[np.integer],
+    npt.NDArray[np.integer],
+]:
     """
     This function, takes the number of elements of ring rods and computes the periodic boundary node,
     element and voronoi index.
@@ -171,17 +166,4 @@
         periodic_boundary_node_idx,
         periodic_boundary_elems_idx,
         periodic_boundary_voronoi_idx,
-<<<<<<< HEAD
-    )
-=======
-    )
-
-
-class MemoryBlockRodBase:
-    """
-    This is the base class for memory blocks for rods.
-    """
-
-    def __init__(self) -> None:
-        pass
->>>>>>> 1e38e3a2
+    )