--- conflicted
+++ resolved
@@ -1,9 +1,5 @@
 __doc__ = """
-<<<<<<< HEAD
-connect
-=======
 Connect
->>>>>>> f4537f0e
 -------
 
 Provides the connections interface to connect entities (rods,
