--- conflicted
+++ resolved
@@ -1,9 +1,5 @@
 __doc__ = """
-<<<<<<< HEAD
-forcing
-=======
 Forcing
->>>>>>> f4537f0e
 -------
 
 Provides the forcing interface to apply forces and torques to rod-like objects
