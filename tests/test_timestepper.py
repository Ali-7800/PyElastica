import numpy as np
import pytest
from numpy.testing import assert_allclose

<<<<<<< HEAD
from elastica.timestepper import (
    TimeStepper,
    ExplicitStepper,
    StatefulRungeKutta4,
    integrate,
)
=======
from elastica.timestepper import TimeStepper, integrate
from elastica.timestepper.explicit_steppers import (
    StatefulRungeKutta4,
    StatefulEulerForward,
    StatefulLinearExponentialIntegrator,
)
from elastica.timestepper.symplectic_steppers import PositionVerlet, PEFRL
>>>>>>> eb3a867d
from elastica.utils import Tolerance
from elastica._rotations import _get_rotation_matrix


class BaseStatefulSystem:
    def __init__(self):
        pass

    @property
    def state(self):
        return self._state

    @state.setter
    def state(self, new_state):
        self._state = new_state


class BaseSymplecticSystem:
    def __init__(self):
        pass

    @property
    def kinematic_states(self):
        return self._kin_state

    @kinematic_states.setter
    def kinematic_states(self, new_kin_state):
        self._kin_state = new_kin_state

    @property
    def dynamic_states(self):
        return self._dyn_state

    @dynamic_states.setter
    def dynamic_states(self, new_dyn_state):
        self._dyn_state = new_dyn_state


class BaseLinearStatefulSystem:
    def __init__(self):
        pass

    @property
    def linearly_evolving_state(self):
        return self._state

    @linearly_evolving_state.setter
    def linearly_evolving_state(self, new_state):
        self._state = new_state


class ScalarExponentialDecaySystem(BaseStatefulSystem):
    def __init__(self, exponent=-1, init_val=1):
        super(ScalarExponentialDecaySystem, self).__init__()
        self.exponent = np.float64(exponent)
        self.initial_value = np.float64(init_val)
        self._state = self.initial_value

    def analytical_solution(self, time):
        return self.initial_value * np.exp(self.exponent * time)

    def __call__(self, *args, **kwargs):
        return self.exponent * self._state


<<<<<<< HEAD
class UndampedSimpleHarmonicOscillatorSystem(BaseStatefulSystem):
    def __init__(self, omega=2.0 * np.pi, init_val=np.array([1.0, 0.0])):
        super(UndampedSimpleHarmonicOscillatorSystem, self).__init__()
        self.omega = omega
        self.initial_value = self._state = init_val
=======
class BaseUndampedSimpleHarmonicOscillatorSystem:
    def __init__(self, omega=2.0 * np.pi, init_val=np.array([1.0, 0.0])):
        super(BaseUndampedSimpleHarmonicOscillatorSystem, self).__init__()
        self.omega = omega
        self.initial_value = init_val.copy()
        self._state = init_val.copy()
>>>>>>> eb3a867d
        self.A_matrix = np.array([[0.0, 1.0], [-self.omega ** 2, 0.0]])

    def analytical_solution(self, time):
        # http://scipp.ucsc.edu/~haber/ph5B/sho09.pdf
        amplitude = np.sqrt(
            self.initial_value[0] ** 2 + (self.initial_value[1] / self.omega) ** 2
        )
        phase = np.arccos(self.initial_value[0] / amplitude)
        analytical_position = amplitude * np.cos(self.omega * time + phase)
        analytical_velocity = (
            -amplitude * self.omega * np.sin(self.omega * time + phase)
        )
        return np.array([analytical_position, analytical_velocity])

    def __call__(self, *args, **kwargs):
        return self.A_matrix @ self._state


<<<<<<< HEAD
class DampedSimpleHarmonicOscillatorSystem(UndampedSimpleHarmonicOscillatorSystem):
=======
class UndampedSimpleHarmonicOscillatorSystem(
    BaseUndampedSimpleHarmonicOscillatorSystem, BaseStatefulSystem
):
    def __init__(self, omega=2.0 * np.pi, init_val=np.array([1.0, 0.0])):
        BaseUndampedSimpleHarmonicOscillatorSystem.__init__(
            self, omega=omega, init_val=init_val
        )


class SymplecticUndampedSimpleHarmonicOscillatorSystem(
    BaseUndampedSimpleHarmonicOscillatorSystem, BaseSymplecticSystem
):
    def __init__(self, omega=2.0 * np.pi, init_val=np.array([1.0, 0.0])):
        BaseUndampedSimpleHarmonicOscillatorSystem.__init__(
            self, omega=omega, init_val=init_val
        )
        self._kin_state = self._state[0:1]  # Create a view instead
        self._dyn_state = self._state[1:2]  # Create a view instead

    def __call__(self, *args, **kwargs):
        return super(SymplecticUndampedSimpleHarmonicOscillatorSystem, self).__call__(
            *args, **kwargs
        )[-1]

    def compute_energy(self, time):
        # http://scipp.ucsc.edu/~haber/ph5B/sho09.pdf
        analytical_state = self.analytical_solution(time)

        def energy(st):
            return self.omega ** 2 * st[0] ** 2 + st[1] ** 2

        anal_energy = energy(analytical_state)
        current_energy = energy(self._state)
        return current_energy, anal_energy


class DampedSimpleHarmonicOscillatorSystem(
    BaseUndampedSimpleHarmonicOscillatorSystem, BaseStatefulSystem
):
>>>>>>> eb3a867d
    def __init__(self, damping=0.5, omega=2.0 * np.pi, init_val=np.array([1.0, 0.0])):
        super(DampedSimpleHarmonicOscillatorSystem, self).__init__(omega, init_val)
        self.zeta = 0.5 * damping
        self.modified_omega = np.sqrt(
            self.omega ** 2 - self.zeta ** 2, dtype=np.complex
        )
        self.A_matrix = np.array([[0.0, 1.0], [-self.omega ** 2, -damping]])

    def analytical_solution(self, time):
        # https://en.wikipedia.org/wiki/Harmonic_oscillator#Transient_solution
        amplitude = np.sqrt(
            self.initial_value[0] ** 2
            + (
                (self.initial_value[1] + self.zeta * self.initial_value[0])
                / self.modified_omega
            )
            ** 2
        )
        phase = np.arctan(
            (self.initial_value[1] + self.zeta * self.initial_value[0])
            / self.modified_omega
            / self.initial_value[0]
        )
        analytical_position = (
            amplitude
            * np.exp(-self.zeta * time)
            * np.cos(self.modified_omega * time - phase)
        )
        analytical_velocity = -self.zeta * amplitude * np.exp(
            -self.zeta * time
        ) * np.cos(
            self.modified_omega * time - phase
        ) - self.modified_omega * amplitude * np.exp(
            -self.zeta * time
        ) * np.sin(
            self.modified_omega * time - phase
        )
        return np.array([analytical_position, analytical_velocity])


<<<<<<< HEAD
=======
class MultipleFrameRotationSystem(BaseLinearStatefulSystem):
    def __init__(self, n_frames=128):
        super(MultipleFrameRotationSystem, self).__init__()
        self.initial_value = np.tile(
            np.eye(3, 3).reshape(3, 3, 1), n_frames
        )  # Start aligned initially
        self.omega = np.random.randn(3, n_frames)  # Randomly rotate frames
        # self.omega /= np.norm(self.omega, ord=2, axis=0)
        self._state = self.initial_value.copy()

    def analytical_solution(self, time):
        # http://scipp.ucsc.edu/~haber/ph5B/sho09.pdf
        # return _batch_matmul(self._state, _get_rotation_matrix(time, self.omega))
        return np.einsum(
            "ijk,ljk->ilk", self.initial_value, _get_rotation_matrix(time, self.omega)
        )

    def get_linear_state_transition_operator(self, time, dt):
        return _get_rotation_matrix(dt, self.omega)


>>>>>>> eb3a867d
# Test cases with several simple ODE's with
# changing systems and states to test accuracy
# of our stepper
class TestExplicitSteppers:
<<<<<<< HEAD
    ExplicitSteppers = [StatefulRungeKutta4]
=======
    # Added automatic discovery of Stateful explicit integrators
    # ExplicitSteppers = StatefulExplicitStepper.__subclasses__()
    # SymplecticSteppers = SymplecticStepper.__subclasses__()
    ExplicitSteppers = [StatefulRungeKutta4, StatefulEulerForward]
    SymplecticSteppers = [PositionVerlet, PEFRL]

    def test_no_base_access_error(self):
        with pytest.raises(NotImplementedError) as excinfo:
            TimeStepper().do_step()
        assert "not supposed to access" in str(excinfo.value)

    @pytest.mark.parametrize("stepper", ExplicitSteppers + SymplecticSteppers)
    def test_correct_orders(self, stepper):
        assert stepper().n_stages > 0, "Explicit stepper routine has no stages!"
>>>>>>> eb3a867d

    @pytest.mark.parametrize("stepper", ExplicitSteppers)
    def test_against_scalar_exponential(self, stepper):
        system = ScalarExponentialDecaySystem(-1, 1)
        final_time = 1
        n_steps = 1000
        integrate(stepper(), system, final_time=final_time, n_steps=n_steps)

        assert_allclose(
<<<<<<< HEAD
            system.state, system.analytical_solution(final_time), atol=Tolerance.atol()
        )

    @pytest.mark.parametrize("stepper", ExplicitSteppers)
=======
            system.state,
            system.analytical_solution(final_time),
            rtol=Tolerance.rtol() * 1e3,
            atol=Tolerance.atol(),
        )

    @pytest.mark.parametrize("stepper", ExplicitSteppers[:-1])
>>>>>>> eb3a867d
    def test_against_undamped_harmonic_oscillator(self, stepper):
        system = UndampedSimpleHarmonicOscillatorSystem()
        final_time = 4.0 * np.pi
        n_steps = 2000
        integrate(stepper(), system, final_time=final_time, n_steps=n_steps)

        assert_allclose(
            system.state,
            system.analytical_solution(final_time),
            rtol=Tolerance.rtol(),
            atol=Tolerance.atol(),
        )

<<<<<<< HEAD
    @pytest.mark.parametrize("stepper", ExplicitSteppers)
    def test_against_damped_harmonic_oscillator(self, stepper):
        system = DampedSimpleHarmonicOscillatorSystem()
        final_time = 4.0 * np.pi
=======
    @pytest.mark.parametrize("stepper", ExplicitSteppers[:-1])
    def test_against_damped_harmonic_oscillator(self, stepper):
        system = DampedSimpleHarmonicOscillatorSystem()
        final_time = 4.0 * np.pi
        n_steps = 2000
        integrate(stepper(), system, final_time=final_time, n_steps=n_steps)

        assert_allclose(
            system.state,
            system.analytical_solution(final_time),
            rtol=Tolerance.rtol(),
            atol=Tolerance.atol(),
        )

    def test_linear_exponential_integrator(self):
        system = MultipleFrameRotationSystem(n_frames=128)
        final_time = np.pi
        n_steps = 1000
        integrate(
            StatefulLinearExponentialIntegrator(),
            system,
            final_time=final_time,
            n_steps=n_steps,
        )

        assert_allclose(
            system.linearly_evolving_state,
            system.analytical_solution(final_time),
            atol=1e-4,
        )

    @pytest.mark.parametrize("stepper", SymplecticSteppers)
    def test_symplectic_against_undamped_harmonic_oscillator(self, stepper):
        system = SymplecticUndampedSimpleHarmonicOscillatorSystem()
        final_time = 4.0 * np.pi
>>>>>>> eb3a867d
        n_steps = 2000
        integrate(stepper(), system, final_time=final_time, n_steps=n_steps)

        # Symplectic systems conserve energy to a certain extent
        assert_allclose(
            *system.compute_energy(final_time),
            rtol=Tolerance.rtol() * 1e1,
            atol=Tolerance.atol(),
        )

        # assert_allclose(
        #     system._state,
        #     system.analytical_solution(final_time),
        #     rtol=Tolerance.rtol(),
        #     atol=Tolerance.atol(),
        # )<|MERGE_RESOLUTION|>--- conflicted
+++ resolved
@@ -2,14 +2,7 @@
 import pytest
 from numpy.testing import assert_allclose
 
-<<<<<<< HEAD
-from elastica.timestepper import (
-    TimeStepper,
-    ExplicitStepper,
-    StatefulRungeKutta4,
-    integrate,
-)
-=======
+
 from elastica.timestepper import TimeStepper, integrate
 from elastica.timestepper.explicit_steppers import (
     StatefulRungeKutta4,
@@ -17,7 +10,6 @@
     StatefulLinearExponentialIntegrator,
 )
 from elastica.timestepper.symplectic_steppers import PositionVerlet, PEFRL
->>>>>>> eb3a867d
 from elastica.utils import Tolerance
 from elastica._rotations import _get_rotation_matrix
 
@@ -83,20 +75,13 @@
         return self.exponent * self._state
 
 
-<<<<<<< HEAD
-class UndampedSimpleHarmonicOscillatorSystem(BaseStatefulSystem):
-    def __init__(self, omega=2.0 * np.pi, init_val=np.array([1.0, 0.0])):
-        super(UndampedSimpleHarmonicOscillatorSystem, self).__init__()
-        self.omega = omega
-        self.initial_value = self._state = init_val
-=======
+
 class BaseUndampedSimpleHarmonicOscillatorSystem:
     def __init__(self, omega=2.0 * np.pi, init_val=np.array([1.0, 0.0])):
         super(BaseUndampedSimpleHarmonicOscillatorSystem, self).__init__()
         self.omega = omega
         self.initial_value = init_val.copy()
         self._state = init_val.copy()
->>>>>>> eb3a867d
         self.A_matrix = np.array([[0.0, 1.0], [-self.omega ** 2, 0.0]])
 
     def analytical_solution(self, time):
@@ -115,9 +100,7 @@
         return self.A_matrix @ self._state
 
 
-<<<<<<< HEAD
-class DampedSimpleHarmonicOscillatorSystem(UndampedSimpleHarmonicOscillatorSystem):
-=======
+
 class UndampedSimpleHarmonicOscillatorSystem(
     BaseUndampedSimpleHarmonicOscillatorSystem, BaseStatefulSystem
 ):
@@ -157,7 +140,6 @@
 class DampedSimpleHarmonicOscillatorSystem(
     BaseUndampedSimpleHarmonicOscillatorSystem, BaseStatefulSystem
 ):
->>>>>>> eb3a867d
     def __init__(self, damping=0.5, omega=2.0 * np.pi, init_val=np.array([1.0, 0.0])):
         super(DampedSimpleHarmonicOscillatorSystem, self).__init__(omega, init_val)
         self.zeta = 0.5 * damping
@@ -198,8 +180,7 @@
         return np.array([analytical_position, analytical_velocity])
 
 
-<<<<<<< HEAD
-=======
+
 class MultipleFrameRotationSystem(BaseLinearStatefulSystem):
     def __init__(self, n_frames=128):
         super(MultipleFrameRotationSystem, self).__init__()
@@ -221,14 +202,11 @@
         return _get_rotation_matrix(dt, self.omega)
 
 
->>>>>>> eb3a867d
+
 # Test cases with several simple ODE's with
 # changing systems and states to test accuracy
 # of our stepper
 class TestExplicitSteppers:
-<<<<<<< HEAD
-    ExplicitSteppers = [StatefulRungeKutta4]
-=======
     # Added automatic discovery of Stateful explicit integrators
     # ExplicitSteppers = StatefulExplicitStepper.__subclasses__()
     # SymplecticSteppers = SymplecticStepper.__subclasses__()
@@ -243,7 +221,7 @@
     @pytest.mark.parametrize("stepper", ExplicitSteppers + SymplecticSteppers)
     def test_correct_orders(self, stepper):
         assert stepper().n_stages > 0, "Explicit stepper routine has no stages!"
->>>>>>> eb3a867d
+
 
     @pytest.mark.parametrize("stepper", ExplicitSteppers)
     def test_against_scalar_exponential(self, stepper):
@@ -253,12 +231,6 @@
         integrate(stepper(), system, final_time=final_time, n_steps=n_steps)
 
         assert_allclose(
-<<<<<<< HEAD
-            system.state, system.analytical_solution(final_time), atol=Tolerance.atol()
-        )
-
-    @pytest.mark.parametrize("stepper", ExplicitSteppers)
-=======
             system.state,
             system.analytical_solution(final_time),
             rtol=Tolerance.rtol() * 1e3,
@@ -266,7 +238,6 @@
         )
 
     @pytest.mark.parametrize("stepper", ExplicitSteppers[:-1])
->>>>>>> eb3a867d
     def test_against_undamped_harmonic_oscillator(self, stepper):
         system = UndampedSimpleHarmonicOscillatorSystem()
         final_time = 4.0 * np.pi
@@ -280,12 +251,7 @@
             atol=Tolerance.atol(),
         )
 
-<<<<<<< HEAD
-    @pytest.mark.parametrize("stepper", ExplicitSteppers)
-    def test_against_damped_harmonic_oscillator(self, stepper):
-        system = DampedSimpleHarmonicOscillatorSystem()
-        final_time = 4.0 * np.pi
-=======
+
     @pytest.mark.parametrize("stepper", ExplicitSteppers[:-1])
     def test_against_damped_harmonic_oscillator(self, stepper):
         system = DampedSimpleHarmonicOscillatorSystem()
@@ -321,7 +287,6 @@
     def test_symplectic_against_undamped_harmonic_oscillator(self, stepper):
         system = SymplecticUndampedSimpleHarmonicOscillatorSystem()
         final_time = 4.0 * np.pi
->>>>>>> eb3a867d
         n_steps = 2000
         integrate(stepper(), system, final_time=final_time, n_steps=n_steps)
 
